"""
Copyright 2017 Robin Verschueren

This file is part of CVXPY.

CVXPY is free software: you can redistribute it and/or modify
it under the terms of the GNU General Public License as published by
the Free Software Foundation, either version 3 of the License, or
(at your option) any later version.

CVXPY is distributed in the hope that it will be useful,
but WITHOUT ANY WARRANTY; without even the implied warranty of
MERCHANTABILITY or FITNESS FOR A PARTICULAR PURPOSE.  See the
GNU General Public License for more details.

You should have received a copy of the GNU General Public License
along with CVXPY.  If not, see <http://www.gnu.org/licenses/>.
"""

from cvxpy.reductions import Reduction
from cvxpy import problems
from cvxpy.problems.objective import Maximize, Minimize
from cvxpy.reductions.inverse_data import InverseData


class FlipObjective(Reduction):
    """Flip a minimization objective to a maximization."""

    def accepts(self, problem):
        return True

    def apply(self, problem):
<<<<<<< HEAD
        is_maximize = type(problem.objective) == Maximize
        if is_maximize:
            problem = Problem(Minimize(-problem.objective.expr),
                              problem.constraints)
        return problem, is_maximize

    def invert(self, solution, is_maximize):
        if is_maximize:
            solution.opt_val = -solution.opt_val
        return solution
=======
        inverse_data = InverseData(problem)
        if type(problem.objective) == Maximize:
            problem = problems.problem.Problem(
                                            Minimize(-problem.objective.expr),
                                            problem.constraints)
        return problem, inverse_data

    def invert(self, solution, inverse_data):
        new_solution = solution.copy()
        if solution.opt_val is not None:
            new_solution.opt_val = -solution.opt_val
        return new_solution
>>>>>>> 223be7f8
<|MERGE_RESOLUTION|>--- conflicted
+++ resolved
@@ -18,9 +18,8 @@
 """
 
 from cvxpy.reductions import Reduction
-from cvxpy import problems
+from cvxpy.problems import Problem
 from cvxpy.problems.objective import Maximize, Minimize
-from cvxpy.reductions.inverse_data import InverseData
 
 
 class FlipObjective(Reduction):
@@ -30,7 +29,6 @@
         return True
 
     def apply(self, problem):
-<<<<<<< HEAD
         is_maximize = type(problem.objective) == Maximize
         if is_maximize:
             problem = Problem(Minimize(-problem.objective.expr),
@@ -40,18 +38,4 @@
     def invert(self, solution, is_maximize):
         if is_maximize:
             solution.opt_val = -solution.opt_val
-        return solution
-=======
-        inverse_data = InverseData(problem)
-        if type(problem.objective) == Maximize:
-            problem = problems.problem.Problem(
-                                            Minimize(-problem.objective.expr),
-                                            problem.constraints)
-        return problem, inverse_data
-
-    def invert(self, solution, inverse_data):
-        new_solution = solution.copy()
-        if solution.opt_val is not None:
-            new_solution.opt_val = -solution.opt_val
-        return new_solution
->>>>>>> 223be7f8
+        return solution