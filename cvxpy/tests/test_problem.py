--- conflicted
+++ resolved
@@ -1222,7 +1222,6 @@
         self.assertTrue(np.allclose(prob.value, short_geo_mean(x, p)))
         self.assertTrue(np.allclose(x, x_true, 1e-3))
 
-<<<<<<< HEAD
     def test_pnorm(self):
         import numpy as np
 
@@ -1247,11 +1246,10 @@
             self.assertTrue(np.allclose(x_alg, x_true, 1e-3))
             self.assertTrue(np.allclose(prob.value, np.linalg.norm(x_alg, p)))
             self.assertTrue(np.allclose(np.linalg.norm(x_alg, p), pnorm(x_alg, p).value))
-=======
+
     def test_power(self):
         x = Variable()
         prob = Problem(Minimize(power(x, 1.7) + power(x, -2.3) - power(x, .45)))
         prob.solve()
         x = x.value
         self.assertTrue(__builtins__['abs'](1.7*x**.7 - 2.3*x**-3.3 - .45*x**-.55) <= 1e-3)
->>>>>>> 6ca51909
